--- conflicted
+++ resolved
@@ -1,6 +1,5 @@
 # NistPy
 Python module for interfacing with NIST Webbook (a chemistry resource)
-<<<<<<< HEAD
 
 This is a Python 2.x module for interfacing with the Nist Webbook (http://webbook.nist.gov/)
 It incorporates native Python tools such as pandas, numpy and matplotlib for using data in a pythonic manner
@@ -11,26 +10,4 @@
 # To-do:	major testing for bugs
 #		some features (see source code)
 #		documentation
-#		migration to Python 3
-=======
-
-This is a Python 2.x module for interfacing with the Nist Webbook (http://webbook.nist.gov/)
-It incorporates native Python tools such as pandas, numpy and matplotlib for using data in a pythonic manner
-Object oriented design allows using data in ways not possible with Nist Webbook itself.
-
-Project is still under construction, please use caution, and see source code for missing features!
-
-#To-dos
-
-major testing for bugs
-
-some features (see source code)
-
-documentation
-
-<<<<<<< HEAD
-migration to Python 3
->>>>>>> 5effe0fffc2fefec2f10a3f571e442028dc6d4e3
-=======
-migration to Python 3
->>>>>>> 5effe0ff
+#		migration to Python 3